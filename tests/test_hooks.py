--- conflicted
+++ resolved
@@ -39,21 +39,13 @@
         iteration=5)
 
 
-<<<<<<< HEAD
 def test_momentum_runner_hook():
     """
     xdoctest -m tests/test_hooks.py test_momentum_runner_hook
     """
-    try:
-        import torch
-        from torch.utils.data import DataLoader
-    except ImportError:
-        warnings.warn(
-            'Skipping test_momentum_runner_hook in the absense of torch')
-        return
 
     loader = DataLoader(torch.ones((10, 2)))
-    runner = _build_demo_runner()
+    runner = _build_model_runner()
 
     # add momentum scheduler
     hook = mmcv.runner.hooks.momentum_updater.CyclicMomentumUpdaterHook(
@@ -92,16 +84,9 @@
     """
     xdoctest -m tests/test_hooks.py test_cosine_runner_hook
     """
-    try:
-        import torch
-        from torch.utils.data import DataLoader
-    except ImportError:
-        warnings.warn(
-            'Skipping test_momentum_runner_hook in the absense of torch')
-        return
 
     loader = DataLoader(torch.ones((10, 2)))
-    runner = _build_demo_runner()
+    runner = _build_model_runner()
 
     # add momentum scheduler
     hook = mmcv.runner.hooks.momentum_updater.CosineMomentumUpdaterHook(
@@ -137,28 +122,6 @@
     assert log_jsons[9]['lr'] == 0.00049
 
 
-def _build_demo_runner():
-    import torch
-    import torch.nn as nn
-    model = nn.Linear(2, 1)
-    work_dir = osp.join(osp.dirname(osp.abspath(__file__)), 'data')
-    optimizer = torch.optim.SGD(model.parameters(), lr=0.02, momentum=0.95)
-
-    log_config = dict(
-        interval=1, hooks=[
-            dict(type='TextLoggerHook'),
-        ])
-
-    runner = mmcv.runner.Runner(
-        model=model,
-        work_dir=work_dir,
-        batch_processor=lambda model, x, **kwargs: {'loss': model(x) - 0},
-        optimizer=optimizer)
-
-    runner.register_logger_hooks(log_config)()
-    runner.register_hook
-    return runner
-=======
 @pytest.mark.parametrize('log_model', (True, False))
 def test_mlflow_hook(log_model):
     sys.modules['mlflow'] = MagicMock()
@@ -211,4 +174,25 @@
     hook.wandb.init.assert_called_with()
     hook.wandb.log.assert_called_with({'accuracy/val': 0.98}, step=5)
     hook.wandb.join.assert_called_with()
->>>>>>> 98faeb98
+
+
+def _build_model_runner():
+    import torch
+    import torch.nn as nn
+    model = nn.Linear(2, 1)
+    work_dir = osp.join(osp.dirname(osp.abspath(__file__)), 'data')
+    optimizer = torch.optim.SGD(model.parameters(), lr=0.02, momentum=0.95)
+
+    log_config = dict(
+        interval=1, hooks=[
+            dict(type='TextLoggerHook'),
+        ])
+
+    runner = mmcv.runner.Runner(
+        model=model,
+        work_dir=work_dir,
+        batch_processor=lambda model, x, **kwargs: {'loss': model(x) - 0},
+        optimizer=optimizer)
+
+    runner.register_logger_hooks(log_config)
+    return runner