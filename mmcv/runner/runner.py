# Copyright (c) Open-MMLab. All rights reserved.
import logging
import os.path as osp
import time

import torch

import mmcv
from .checkpoint import load_checkpoint, save_checkpoint
from .dist_utils import get_dist_info
<<<<<<< HEAD
from .hooks import (CheckpointHook, Hook, IterTimerHook, LrUpdaterHook,
                    OptimizerHook, lr_updater, momentum_updater,
                    MomentumUpdaterHook)
=======
from .hooks import HOOKS, Hook, IterTimerHook
>>>>>>> ed2aa557
from .log_buffer import LogBuffer
from .priority import get_priority
from .utils import get_host_info, get_time_str, obj_from_dict


class Runner(object):
    """A training helper for PyTorch.

    Args:
        model (:obj:`torch.nn.Module`): The model to be run.
        batch_processor (callable): A callable method that process a data
            batch. The interface of this method should be
            `batch_processor(model, data, train_mode) -> dict`
        optimizer (dict or :obj:`torch.optim.Optimizer`): If it is a dict,
            runner will construct an optimizer according to it.
        work_dir (str, optional): The working directory to save checkpoints
            and logs.
        log_level (int): Logging level.
        logger (:obj:`logging.Logger`): Custom logger. If `None`, use the
            default logger.
        meta (dict | None): A dict records some import information such as
            environment info and seed, which will be logged in logger hook.
    """

    def __init__(self,
                 model,
                 batch_processor,
                 optimizer=None,
                 work_dir=None,
                 log_level=logging.INFO,
                 logger=None,
                 meta=None):
        assert callable(batch_processor)
        self.model = model
        if optimizer is not None:
            self.optimizer = self.init_optimizer(optimizer)
        else:
            self.optimizer = None
        self.batch_processor = batch_processor

        # create work_dir
        if mmcv.is_str(work_dir):
            self.work_dir = osp.abspath(work_dir)
            mmcv.mkdir_or_exist(self.work_dir)
        elif work_dir is None:
            self.work_dir = None
        else:
            raise TypeError('"work_dir" must be a str or None')

        # get model name from the model class
        if hasattr(self.model, 'module'):
            self._model_name = self.model.module.__class__.__name__
        else:
            self._model_name = self.model.__class__.__name__

        self._rank, self._world_size = get_dist_info()
        self.timestamp = get_time_str()
        if logger is None:
            self.logger = self.init_logger(work_dir, log_level)
        else:
            self.logger = logger
        self.log_buffer = LogBuffer()

        if meta is not None:
            assert isinstance(meta, dict), '"meta" must be a dict or None'
        self.meta = meta

        self.mode = None
        self._hooks = []
        self._epoch = 0
        self._iter = 0
        self._inner_iter = 0
        self._max_epochs = 0
        self._max_iters = 0

    @property
    def model_name(self):
        """str: Name of the model, usually the module class name."""
        return self._model_name

    @property
    def rank(self):
        """int: Rank of current process. (distributed training)"""
        return self._rank

    @property
    def world_size(self):
        """int: Number of processes participating in the job.
        (distributed training)"""
        return self._world_size

    @property
    def hooks(self):
        """list[:obj:`Hook`]: A list of registered hooks."""
        return self._hooks

    @property
    def epoch(self):
        """int: Current epoch."""
        return self._epoch

    @property
    def iter(self):
        """int: Current iteration."""
        return self._iter

    @property
    def inner_iter(self):
        """int: Iteration in an epoch."""
        return self._inner_iter

    @property
    def max_epochs(self):
        """int: Maximum training epochs."""
        return self._max_epochs

    @property
    def max_iters(self):
        """int: Maximum training iterations."""
        return self._max_iters

    def init_optimizer(self, optimizer):
        """Init the optimizer.

        Args:
            optimizer (dict or :obj:`~torch.optim.Optimizer`): Either an
                optimizer object or a dict used for constructing the optimizer.

        Returns:
            :obj:`~torch.optim.Optimizer`: An optimizer object.

        Examples:
            >>> optimizer = dict(type='SGD', lr=0.01, momentum=0.9)
            >>> type(runner.init_optimizer(optimizer))
            <class 'torch.optim.sgd.SGD'>
        """
        if isinstance(optimizer, dict):
            optimizer = obj_from_dict(optimizer, torch.optim,
                                      dict(params=self.model.parameters()))
        elif not isinstance(optimizer, torch.optim.Optimizer):
            raise TypeError(
                'optimizer must be either an Optimizer object or a dict, '
                'but got {}'.format(type(optimizer)))
        return optimizer

    def _add_file_handler(self,
                          logger,
                          filename=None,
                          mode='w',
                          level=logging.INFO):
        # TODO: move this method out of runner
        file_handler = logging.FileHandler(filename, mode)
        file_handler.setFormatter(
            logging.Formatter('%(asctime)s - %(levelname)s - %(message)s'))
        file_handler.setLevel(level)
        logger.addHandler(file_handler)
        return logger

    def init_logger(self, log_dir=None, level=logging.INFO):
        """Init the logger.

        Args:
            log_dir(str, optional): Log file directory. If not specified, no
                log file will be used.
            level (int or str): See the built-in python logging module.

        Returns:
            :obj:`~logging.Logger`: Python logger.
        """
        logging.basicConfig(
            format='%(asctime)s - %(levelname)s - %(message)s', level=level)
        logger = logging.getLogger(__name__)
        if log_dir and self.rank == 0:
            filename = '{}.log'.format(self.timestamp)
            log_file = osp.join(log_dir, filename)
            self._add_file_handler(logger, log_file, level=level)
        return logger

    def current_lr(self):
        """Get current learning rates.

        Returns:
            list: Current learning rate of all param groups.
        """
        if self.optimizer is None:
            raise RuntimeError(
                'lr is not applicable because optimizer does not exist.')
        return [group['lr'] for group in self.optimizer.param_groups]

    def current_momentum(self):
        """Get current momentums.

        Returns:
            list: Current momentum of all param groups.
        """
        if self.optimizer is None:
            raise RuntimeError(
                'lr is not applicable because optimizer does not exist.')
        return [
            group['momentum'] if 'momentum' in group.keys() else group['betas'][0]
            for group in self.optimizer.param_groups
        ]

    def register_hook(self, hook, priority='NORMAL'):
        """Register a hook into the hook list.

        Args:
            hook (:obj:`Hook`): The hook to be registered.
            priority (int or str or :obj:`Priority`): Hook priority.
                Lower value means higher priority.
        """
        assert isinstance(hook, Hook)
        if hasattr(hook, 'priority'):
            raise ValueError('"priority" is a reserved attribute for hooks')
        priority = get_priority(priority)
        hook.priority = priority
        # insert the hook to a sorted list
        inserted = False
        for i in range(len(self._hooks) - 1, -1, -1):
            if priority >= self._hooks[i].priority:
                self._hooks.insert(i + 1, hook)
                inserted = True
                break
        if not inserted:
            self._hooks.insert(0, hook)

    def call_hook(self, fn_name):
        for hook in self._hooks:
            getattr(hook, fn_name)(self)

    def load_checkpoint(self, filename, map_location='cpu', strict=False):
        self.logger.info('load checkpoint from %s', filename)
        return load_checkpoint(self.model, filename, map_location, strict,
                               self.logger)

    def save_checkpoint(self,
                        out_dir,
                        filename_tmpl='epoch_{}.pth',
                        save_optimizer=True,
                        meta=None,
                        create_symlink=True):
        if meta is None:
            meta = dict(epoch=self.epoch + 1, iter=self.iter)
        else:
            meta.update(epoch=self.epoch + 1, iter=self.iter)

        filename = filename_tmpl.format(self.epoch + 1)
        filepath = osp.join(out_dir, filename)
        optimizer = self.optimizer if save_optimizer else None
        save_checkpoint(self.model, filepath, optimizer=optimizer, meta=meta)
        # in some environments, `os.symlink` is not supported, you may need to
        # set `create_symlink` to False
        if create_symlink:
            mmcv.symlink(filename, osp.join(out_dir, 'latest.pth'))

    def train(self, data_loader, **kwargs):
        self.model.train()
        self.mode = 'train'
        self.data_loader = data_loader
        # self._max_iters = self._max_epochs * len(data_loader)
        self.call_hook('before_train_epoch')
        for i, data_batch in enumerate(data_loader):
            self._inner_iter = i
            self.call_hook('before_train_iter')
            outputs = self.batch_processor(
                self.model, data_batch, train_mode=True, **kwargs)
            if not isinstance(outputs, dict):
                raise TypeError('batch_processor() must return a dict')
            if 'log_vars' in outputs:
                self.log_buffer.update(outputs['log_vars'],
                                       outputs['num_samples'])
            self.outputs = outputs
            self.call_hook('after_train_iter')
            self._iter += 1

        self.call_hook('after_train_epoch')
        self._epoch += 1

    def val(self, data_loader, **kwargs):
        self.model.eval()
        self.mode = 'val'
        self.data_loader = data_loader
        self.call_hook('before_val_epoch')

        for i, data_batch in enumerate(data_loader):
            self._inner_iter = i
            self.call_hook('before_val_iter')
            with torch.no_grad():
                outputs = self.batch_processor(
                    self.model, data_batch, train_mode=False, **kwargs)
            if not isinstance(outputs, dict):
                raise TypeError('batch_processor() must return a dict')
            if 'log_vars' in outputs:
                self.log_buffer.update(outputs['log_vars'],
                                       outputs['num_samples'])
            self.outputs = outputs
            self.call_hook('after_val_iter')

        self.call_hook('after_val_epoch')

    def resume(self,
               checkpoint,
               resume_optimizer=True,
               map_location='default'):
        if map_location == 'default':
            device_id = torch.cuda.current_device()
            checkpoint = self.load_checkpoint(
                checkpoint,
                map_location=lambda storage, loc: storage.cuda(device_id))
        else:
            checkpoint = self.load_checkpoint(
                checkpoint, map_location=map_location)

        self._epoch = checkpoint['meta']['epoch']
        self._iter = checkpoint['meta']['iter']
        if 'optimizer' in checkpoint and resume_optimizer:
            self.optimizer.load_state_dict(checkpoint['optimizer'])

        self.logger.info('resumed epoch %d, iter %d', self.epoch, self.iter)

    def run(self, data_loaders, workflow, max_epochs, **kwargs):
        """Start running.

        Args:
            data_loaders (list[:obj:`DataLoader`]): Dataloaders for training
                and validation.
            workflow (list[tuple]): A list of (phase, epochs) to specify the
                running order and epochs. E.g, [('train', 2), ('val', 1)] means
                running 2 epochs for training and 1 epoch for validation,
                iteratively.
            max_epochs (int): Total training epochs.
        """
        assert isinstance(data_loaders, list)
        assert mmcv.is_list_of(workflow, tuple)
        assert len(data_loaders) == len(workflow)

        self._max_epochs = max_epochs
        self._max_iters = self._max_epochs * len(data_loaders[0])
        work_dir = self.work_dir if self.work_dir is not None else 'NONE'
        self.logger.info('Start running, host: %s, work_dir: %s',
                         get_host_info(), work_dir)
        self.logger.info('workflow: %s, max: %d epochs', workflow, max_epochs)
        self.call_hook('before_run')

        while self.epoch < max_epochs:
            for i, flow in enumerate(workflow):
                mode, epochs = flow
                if isinstance(mode, str):  # self.train()
                    if not hasattr(self, mode):
                        raise ValueError(
                            'runner has no method named "{}" to run an epoch'.
                            format(mode))
                    epoch_runner = getattr(self, mode)
                elif callable(mode):  # custom train()
                    epoch_runner = mode
                else:
                    raise TypeError('mode in workflow must be a str or '
                                    'callable function, not {}'.format(
                                        type(mode)))
                for _ in range(epochs):
                    if mode == 'train' and self.epoch >= max_epochs:
                        return
                    epoch_runner(data_loaders[i], **kwargs)

        time.sleep(1)  # wait for some hooks like loggers to finish
        self.call_hook('after_run')

    def register_lr_hook(self, lr_config):
        if isinstance(lr_config, dict):
            assert 'policy' in lr_config
            hook_type = lr_config.pop('policy').title() + 'LrUpdaterHook'
            lr_config['type'] = hook_type
            hook = mmcv.build_from_cfg(lr_config, HOOKS)
        else:
            hook = lr_config
        self.register_hook(hook)

    def register_optimizer_hook(self, optimizer_config):
        if optimizer_config is None:
            return
        if isinstance(optimizer_config, dict):
            optimizer_config.setdefault('type', 'OptimizerHook')
            hook = mmcv.build_from_cfg(optimizer_config, HOOKS)
        else:
            hook = optimizer_config
        self.register_hook(hook)

    def register_checkpoint_hook(self, checkpoint_config):
        if checkpoint_config is None:
            return
        if isinstance(checkpoint_config, dict):
            checkpoint_config.setdefault('type', 'CheckpointHook')
            hook = mmcv.build_from_cfg(checkpoint_config, HOOKS)
        else:
            hook = checkpoint_config
        self.register_hook(hook)

    def register_momentum_hooks(self, momentum_config):
        if isinstance(momentum_config, MomentumUpdaterHook):
            self.register_hook(momentum_config)
        elif isinstance(momentum_config, dict):
            assert 'policy' in momentum_config
            hook_name = momentum_config['policy'].title(
            ) + 'MomentumUpdaterHook'
            if not hasattr(momentum_updater, hook_name):
                raise ValueError('"{}" does not exist'.format(hook_name))
            hook_cls = getattr(momentum_updater, hook_name)
            self.register_hook(hook_cls(**momentum_config))
        else:
            raise TypeError(
                '"momentum_config" must be either a MomentumUpdaterHook object'
                ' or dict, not {}'.format(type(momentum_config)))

    def register_logger_hooks(self, log_config):
        log_interval = log_config['interval']
        for info in log_config['hooks']:
            logger_hook = mmcv.build_from_cfg(
                info, HOOKS, default_args=dict(interval=log_interval))
            self.register_hook(logger_hook, priority='VERY_LOW')

    def register_training_hooks(self,
                                lr_config,
                                optimizer_config=None,
                                checkpoint_config=None,
                                log_config=None,
                                momentum_config=None):
        """Register default hooks for training.

        Default hooks include:

        - LrUpdaterHook
        - MomentumUpdaterHook
        - OptimizerStepperHook
        - CheckpointSaverHook
        - IterTimerHook
        - LoggerHook(s)
        """
<<<<<<< HEAD
        if optimizer_config is None:
            optimizer_config = {}
        if checkpoint_config is None:
            checkpoint_config = {}

        self.register_lr_hooks(lr_config)
        if momentum_config is not None:
            self.register_momentum_hooks(momentum_config)
        self.register_hook(self.build_hook(optimizer_config, OptimizerHook))
        self.register_hook(self.build_hook(checkpoint_config, CheckpointHook))
=======
        self.register_lr_hook(lr_config)
        self.register_optimizer_hook(optimizer_config)
        self.register_checkpoint_hook(checkpoint_config)
>>>>>>> ed2aa557
        self.register_hook(IterTimerHook())
        self.register_logger_hooks(log_config)<|MERGE_RESOLUTION|>--- conflicted
+++ resolved
@@ -8,13 +8,7 @@
 import mmcv
 from .checkpoint import load_checkpoint, save_checkpoint
 from .dist_utils import get_dist_info
-<<<<<<< HEAD
-from .hooks import (CheckpointHook, Hook, IterTimerHook, LrUpdaterHook,
-                    OptimizerHook, lr_updater, momentum_updater,
-                    MomentumUpdaterHook)
-=======
 from .hooks import HOOKS, Hook, IterTimerHook
->>>>>>> ed2aa557
 from .log_buffer import LogBuffer
 from .priority import get_priority
 from .utils import get_host_info, get_time_str, obj_from_dict
@@ -214,7 +208,8 @@
             raise RuntimeError(
                 'lr is not applicable because optimizer does not exist.')
         return [
-            group['momentum'] if 'momentum' in group.keys() else group['betas'][0]
+            group['momentum']
+            if 'momentum' in group.keys() else group['betas'][0]
             for group in self.optimizer.param_groups
         ]
 
@@ -413,20 +408,17 @@
         self.register_hook(hook)
 
     def register_momentum_hooks(self, momentum_config):
-        if isinstance(momentum_config, MomentumUpdaterHook):
-            self.register_hook(momentum_config)
-        elif isinstance(momentum_config, dict):
+        if momentum_config is not None:
+            return
+        if isinstance(momentum_config, dict):
             assert 'policy' in momentum_config
-            hook_name = momentum_config['policy'].title(
-            ) + 'MomentumUpdaterHook'
-            if not hasattr(momentum_updater, hook_name):
-                raise ValueError('"{}" does not exist'.format(hook_name))
-            hook_cls = getattr(momentum_updater, hook_name)
-            self.register_hook(hook_cls(**momentum_config))
-        else:
-            raise TypeError(
-                '"momentum_config" must be either a MomentumUpdaterHook object'
-                ' or dict, not {}'.format(type(momentum_config)))
+            hook_type = momentum_config.pop(
+                'policy').title() + 'MomentumUpdaterHook'
+            momentum_config['type'] = hook_type
+            hook = mmcv.build_from_cfg(momentum_config, HOOKS)
+        else:
+            hook = momentum_config
+        self.register_hook(hook)
 
     def register_logger_hooks(self, log_config):
         log_interval = log_config['interval']
@@ -452,21 +444,9 @@
         - IterTimerHook
         - LoggerHook(s)
         """
-<<<<<<< HEAD
-        if optimizer_config is None:
-            optimizer_config = {}
-        if checkpoint_config is None:
-            checkpoint_config = {}
-
-        self.register_lr_hooks(lr_config)
-        if momentum_config is not None:
-            self.register_momentum_hooks(momentum_config)
-        self.register_hook(self.build_hook(optimizer_config, OptimizerHook))
-        self.register_hook(self.build_hook(checkpoint_config, CheckpointHook))
-=======
         self.register_lr_hook(lr_config)
         self.register_optimizer_hook(optimizer_config)
         self.register_checkpoint_hook(checkpoint_config)
->>>>>>> ed2aa557
         self.register_hook(IterTimerHook())
-        self.register_logger_hooks(log_config)+        self.register_logger_hooks(log_config)
+        self.register_momentum_hooks(momentum_config)